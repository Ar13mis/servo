/* This Source Code Form is subject to the terms of the Mozilla Public
 * License, v. 2.0. If a copy of the MPL was not distributed with this
 * file, You can obtain one at http://mozilla.org/MPL/2.0/. */

use dom::types::*;
use dom::bindings::codegen::*;
use dom::bindings::utils::{BindingObject, WrapperCache, CacheableWrapper};
use dom::node::ScriptView;

<<<<<<< HEAD
use std::cast;
use std::i32;
use std::libc;
use std::libc::c_uint;
use std::comm;
use std::ptr;
use std::ptr::null;
use js::glue::*;
use js::jsapi::*;
use js::jsapi::{JSContext, JSVal, JSObject, JSBool, JSFreeOp, JSPropertySpec};
use js::jsapi::{JSNativeWrapper, JSTracer, JSTRACE_OBJECT};
use js::jsapi::{JSPropertyOpWrapper, JSStrictPropertyOpWrapper, JSFunctionSpec};
use js::rust::{Compartment, jsobj};
use js::{JS_ARGV, JSPROP_ENUMERATE, JSPROP_SHARED};
use js::{JS_THIS_OBJECT, JSPROP_NATIVE_ACCESSORS};

extern fn finalize(_fop: *JSFreeOp, obj: *JSObject) {
    debug!("element finalize: %x!", obj as uint);
    unsafe {
        let node: AbstractNode<ScriptView> = unwrap(obj);
        //XXXjdm We need separate finalizers for each specialty element type like headings
        let _elem: @Element = cast::transmute(node.raw_object());
    }
}

pub extern fn trace(tracer: *mut JSTracer, obj: *JSObject) {
    let node = unsafe { unwrap(obj) };

    #[fixed_stack_segment]
    fn trace_node(tracer: *mut JSTracer, node: Option<AbstractNode<ScriptView>>, name: &str) {
        if node.is_none() {
            return;
        }
        error!("tracing %s", name);
        let mut node = node.unwrap();
        let cache = node.get_wrappercache();
        let wrapper = cache.get_wrapper();
        assert!(wrapper.is_not_null());
        unsafe {
            (*tracer).debugPrinter = ptr::null();
            (*tracer).debugPrintIndex = -1;
            do name.to_c_str().with_ref |name| {
                (*tracer).debugPrintArg = name as *libc::c_void;
                JS_CallTracer(cast::transmute(tracer), wrapper, JSTRACE_OBJECT as u32);
            }
        }
    }
    error!("tracing %?:", obj as uint);
    trace_node(tracer, node.parent_node(), "parent");
    trace_node(tracer, node.first_child(), "first child");
    trace_node(tracer, node.last_child(), "last child");
    trace_node(tracer, node.next_sibling(), "next sibling");
    trace_node(tracer, node.prev_sibling(), "prev sibling");
}

#[fixed_stack_segment]
pub fn init(compartment: @mut Compartment) {
    let obj = utils::define_empty_prototype(~"Element", Some(~"Node"), compartment);
    let attrs = @~[
        JSPropertySpec {
         name: compartment.add_name(~"tagName"),
         tinyid: 0,
         flags: (JSPROP_ENUMERATE | JSPROP_SHARED | JSPROP_NATIVE_ACCESSORS) as u8,
         getter: JSPropertyOpWrapper {op: Some(getTagName), info: null()},
         setter: JSStrictPropertyOpWrapper {op: None, info: null()}},
        JSPropertySpec {
         name: null(),
         tinyid: 0,
         flags: (JSPROP_SHARED | JSPROP_ENUMERATE | JSPROP_NATIVE_ACCESSORS) as u8,
         getter: JSPropertyOpWrapper {op: None, info: null()},
         setter: JSStrictPropertyOpWrapper {op: None, info: null()}}];
    compartment.global_props.push(attrs);
    do attrs.as_imm_buf |specs, _len| {
        unsafe {
            JS_DefineProperties(compartment.cx.ptr, obj.ptr, specs);
        }
    }

    let methods = @~[JSFunctionSpec {name: compartment.add_name(~"getClientRects"),
                                     call: JSNativeWrapper {op: Some(getClientRects), info: null()},
                                     nargs: 0,
                                     flags: 0,
                                     selfHostedName: null()},
                     JSFunctionSpec {name: compartment.add_name(~"getBoundingClientRect"),
                                     call: JSNativeWrapper {op: Some(getBoundingClientRect), info: null()},
                                     nargs: 0,
                                     flags: 0,
                                     selfHostedName: null()},
                     JSFunctionSpec {name: compartment.add_name(~"setAttribute"),
                                     call: JSNativeWrapper {op: Some(setAttribute), info: null()},
                                     nargs: 0,
                                     flags: 0,
                                     selfHostedName: null()},
                     JSFunctionSpec {name: null(),
                                     call: JSNativeWrapper {op: None, info: null()},
                                     nargs: 0,
                                     flags: 0,
                                     selfHostedName: null()}];
    do methods.as_imm_buf |fns, _len| {
        unsafe {
            JS_DefineFunctions(compartment.cx.ptr, obj.ptr, fns);
        }
    }

    compartment.register_class(utils::instance_jsclass(~"GenericElementInstance",
                                                       finalize, trace));

    let _ = utils::define_empty_prototype(~"HTMLElement", Some(~"Element"), compartment);
    let _ = utils::define_empty_prototype(~"HTMLDivElement", Some(~"HTMLElement"), compartment);
    let _ = utils::define_empty_prototype(~"HTMLScriptElement", Some(~"HTMLElement"), compartment);
    let _ = utils::define_empty_prototype(~"HTMLHeadElement", Some(~"HTMLElement"), compartment);

    let obj = utils::define_empty_prototype(~"HTMLImageElement", Some(~"HTMLElement"), compartment);
    let attrs = @~[
        JSPropertySpec {name: compartment.add_name(~"width"),
         tinyid: 0,
         flags: (JSPROP_SHARED | JSPROP_ENUMERATE | JSPROP_NATIVE_ACCESSORS) as u8,
         getter: JSPropertyOpWrapper {op: Some(HTMLImageElement_getWidth), info: null()},
         setter: JSStrictPropertyOpWrapper {op: Some(HTMLImageElement_setWidth), info: null()}},
        JSPropertySpec {name: null(),
         tinyid: 0,
         flags: (JSPROP_SHARED | JSPROP_ENUMERATE | JSPROP_NATIVE_ACCESSORS) as u8,
         getter: JSPropertyOpWrapper {op: None, info: null()},
         setter: JSStrictPropertyOpWrapper {op: None, info: null()}}];
    compartment.global_props.push(attrs);
    do attrs.as_imm_buf |specs, _len| {
        unsafe {
            JS_DefineProperties(compartment.cx.ptr, obj.ptr, specs);
        }
    }
}

extern fn getClientRects(cx: *JSContext, _argc: c_uint, vp: *mut JSVal) -> JSBool {
  unsafe {
      let obj = JS_THIS_OBJECT(cx, vp);
      let mut node = unwrap(obj);
      let rval = do node.with_imm_element |elem| {
          elem.GetClientRects(node)
      };
      let cache = node.get_wrappercache();
      let rval = rval as @mut CacheableWrapper;
      assert!(WrapNewBindingObject(cx, cache.get_wrapper(),
                                   rval,
                                   cast::transmute(vp)));
      return 1;
  }
}

extern fn getBoundingClientRect(cx: *JSContext, _argc: c_uint, vp: *mut JSVal) -> JSBool {
  unsafe {
      let obj = JS_THIS_OBJECT(cx, vp);
      let mut node = unwrap(obj);
      let rval = do node.with_imm_element |elem| {
          elem.GetBoundingClientRect(node)
      };
      let cache = node.get_wrappercache();
      let rval = rval as @mut CacheableWrapper;
      assert!(WrapNewBindingObject(cx, cache.get_wrapper(),
                                   rval,
                                   cast::transmute(vp)));
      return 1;
  }
}

extern fn setAttribute(cx: *JSContext, argc: c_uint, vp: *mut JSVal) -> JSBool {
    unsafe {
        let obj = JS_THIS_OBJECT(cx, vp);
        let node = unwrap(obj);

        if (argc < 2) {
            return 0; //XXXjdm throw exception
        }

        let argv = JS_ARGV(cx, cast::transmute(vp));

        let arg0: DOMString;
        let strval = jsval_to_str(cx, (*argv.offset(0)));
        if strval.is_err() {
            return 0;
        }
        arg0 = str(strval.unwrap());

        let arg1: DOMString;
        let strval = jsval_to_str(cx, (*argv.offset(1)));
        if strval.is_err() {
            return 0;
        }
        arg1 = str(strval.unwrap());

        do node.as_mut_element |elem| {
            elem.set_attr(&arg0, &arg1);
        };

        return 1;
    }
}

extern fn HTMLImageElement_getWidth(cx: *JSContext, _argc: c_uint, vp: *mut JSVal) -> JSBool {
    unsafe {
        let obj = JS_THIS_OBJECT(cx, cast::transmute(vp));
        if obj.is_null() {
            return 0;
        }

        let node = unwrap(obj);
        let width = match node.type_id() {
            ElementNodeTypeId(HTMLImageElementTypeId) => {
                let page = page_from_context(cx);
                let (port, chan) = comm::stream();
                // TODO(tkuehn): currently this just queries top-level page's layout. Need to handle subframes.
                match (*page).query_layout(ContentBoxQuery(node, chan), port) {
                    Ok(ContentBoxResponse(rect)) => rect.size.width.to_nearest_px(),
                    Err(()) => 0
                }
                // TODO: if nothing is being rendered(?), return zero dimensions
            }
            ElementNodeTypeId(_) => fail!(~"why is this not an image element?"),
            _ => fail!(~"why is this not an element?")
        };

        *vp = RUST_INT_TO_JSVAL(
                (width & (i32::max_value as int)) as libc::c_int);
        return 1;
    }
}

extern fn HTMLImageElement_setWidth(cx: *JSContext, _argc: c_uint, vp: *mut JSVal) -> JSBool {
    unsafe {
        let obj = JS_THIS_OBJECT(cx, cast::transmute(vp));
        if obj.is_null() {
            return 0;
        }

        let node = unwrap(obj);
        match node.type_id() {
            ElementNodeTypeId(HTMLImageElementTypeId) => {
                do node.as_mut_element |elem| {
                    let arg = ptr::offset(JS_ARGV(cx, cast::transmute(vp)), 0);
                    elem.set_attr(&str(~"width"),
                                  &str((RUST_JSVAL_TO_INT(*arg) as int).to_str()))
                }
            }
            ElementNodeTypeId(_) => fail!(~"why is this not an image element?"),
            _ => fail!(~"why is this not an element?")
        };

        return 1;
    }
}

extern fn getTagName(cx: *JSContext, _argc: c_uint, vp: *mut JSVal) -> JSBool {
    unsafe {
        let obj = JS_THIS_OBJECT(cx, cast::transmute(vp));
        if obj.is_null() {
            return 0;
        }

        let node = unwrap(obj);
        do node.with_imm_element |elem| {
            let s = str(elem.tag_name.clone());
            *vp = domstring_to_jsval(cx, &s);            
        }
    }
    return 1;
}

#[fixed_stack_segment]
pub fn create(cx: *JSContext, node: &mut AbstractNode<ScriptView>) -> jsobj {
    let proto = match node.type_id() {
        ElementNodeTypeId(HTMLDivElementTypeId) => ~"HTMLDivElement",
        ElementNodeTypeId(HTMLHeadElementTypeId) => ~"HTMLHeadElement",
        ElementNodeTypeId(HTMLImageElementTypeId) => ~"HTMLImageElement",
        ElementNodeTypeId(HTMLScriptElementTypeId) => ~"HTMLScriptElement",
        ElementNodeTypeId(_) => ~"HTMLElement",
        _ => fail!(~"element::create only handles elements")
    };

    //XXXjdm the parent should probably be the node parent instead of the global
    //TODO error checking
    let compartment = utils::get_compartment(cx);
    let obj = compartment.new_object_with_proto(~"GenericElementInstance",
                                                proto,
                                                compartment.global_obj.ptr).unwrap();

    let cache = node.get_wrappercache();
    assert!(cache.get_wrapper().is_null());
    cache.set_wrapper(obj.ptr);

    unsafe {
        let raw_ptr = node.raw_object() as *libc::c_void;
        JS_SetReservedSlot(obj.ptr, DOM_OBJECT_SLOT as u32, RUST_PRIVATE_TO_JSVAL(raw_ptr));
    }

    return obj;
}
=======
use js::jsapi::{JSContext, JSObject};
>>>>>>> f89cbef1

pub macro_rules! generate_cacheable_wrapper(
    ($name: path, $wrap: path) => (
        impl CacheableWrapper for $name {
            fn get_wrappercache(&mut self) -> &mut WrapperCache {
                self.parent.get_wrappercache()
            }

            fn wrap_object_shared(@mut self, cx: *JSContext, scope: *JSObject) -> *JSObject {
                let mut unused = false;
                $wrap(cx, scope, self, &mut unused)
            }
        }
    )
)

pub macro_rules! generate_binding_object(
    ($name: path) => (
        impl BindingObject for $name {
            fn GetParentObject(&self, cx: *JSContext) -> Option<@mut CacheableWrapper> {
                self.parent.GetParentObject(cx)
            }
        }
    )
)

generate_cacheable_wrapper!(Comment, CommentBinding::Wrap)
generate_binding_object!(Comment)
generate_cacheable_wrapper!(DocumentType<ScriptView>, DocumentTypeBinding::Wrap)
generate_binding_object!(DocumentType<ScriptView>)
generate_cacheable_wrapper!(Text, TextBinding::Wrap)
generate_binding_object!(Text)
generate_cacheable_wrapper!(HTMLHeadElement, HTMLHeadElementBinding::Wrap)
generate_binding_object!(HTMLHeadElement)
generate_cacheable_wrapper!(HTMLAnchorElement, HTMLAnchorElementBinding::Wrap)
generate_binding_object!(HTMLAnchorElement)
generate_cacheable_wrapper!(HTMLAppletElement, HTMLAppletElementBinding::Wrap)
generate_binding_object!(HTMLAppletElement)
generate_cacheable_wrapper!(HTMLAreaElement, HTMLAreaElementBinding::Wrap)
generate_binding_object!(HTMLAreaElement)
generate_cacheable_wrapper!(HTMLBaseElement, HTMLBaseElementBinding::Wrap)
generate_binding_object!(HTMLBaseElement)
generate_cacheable_wrapper!(HTMLBodyElement, HTMLBodyElementBinding::Wrap)
generate_binding_object!(HTMLBodyElement)
generate_cacheable_wrapper!(HTMLButtonElement, HTMLButtonElementBinding::Wrap)
generate_binding_object!(HTMLButtonElement)
generate_cacheable_wrapper!(HTMLCanvasElement, HTMLCanvasElementBinding::Wrap)
generate_binding_object!(HTMLCanvasElement)
generate_cacheable_wrapper!(HTMLDataListElement, HTMLDataListElementBinding::Wrap)
generate_binding_object!(HTMLDataListElement)
generate_cacheable_wrapper!(HTMLDListElement, HTMLDListElementBinding::Wrap)
generate_binding_object!(HTMLDListElement)
generate_cacheable_wrapper!(HTMLFormElement, HTMLFormElementBinding::Wrap)
generate_binding_object!(HTMLFormElement)
generate_cacheable_wrapper!(HTMLFrameElement, HTMLFrameElementBinding::Wrap)
generate_binding_object!(HTMLFrameElement)
generate_cacheable_wrapper!(HTMLFrameSetElement, HTMLFrameSetElementBinding::Wrap)
generate_binding_object!(HTMLFrameSetElement)
generate_cacheable_wrapper!(HTMLBRElement, HTMLBRElementBinding::Wrap)
generate_binding_object!(HTMLBRElement)
generate_cacheable_wrapper!(HTMLHRElement, HTMLHRElementBinding::Wrap)
generate_binding_object!(HTMLHRElement)
generate_cacheable_wrapper!(HTMLHtmlElement, HTMLHtmlElementBinding::Wrap)
generate_binding_object!(HTMLHtmlElement)
generate_cacheable_wrapper!(HTMLDataElement, HTMLDataElementBinding::Wrap)
generate_binding_object!(HTMLDataElement)
generate_cacheable_wrapper!(HTMLDirectoryElement, HTMLDirectoryElementBinding::Wrap)
generate_binding_object!(HTMLDirectoryElement)
generate_cacheable_wrapper!(HTMLDivElement, HTMLDivElementBinding::Wrap)
generate_binding_object!(HTMLDivElement)
generate_cacheable_wrapper!(HTMLEmbedElement, HTMLEmbedElementBinding::Wrap)
generate_binding_object!(HTMLEmbedElement)
generate_cacheable_wrapper!(HTMLFieldSetElement, HTMLFieldSetElementBinding::Wrap)
generate_binding_object!(HTMLFieldSetElement)
generate_cacheable_wrapper!(HTMLFontElement, HTMLFontElementBinding::Wrap)
generate_binding_object!(HTMLFontElement)
generate_cacheable_wrapper!(HTMLHeadingElement, HTMLHeadingElementBinding::Wrap)
generate_binding_object!(HTMLHeadingElement)
generate_cacheable_wrapper!(HTMLIFrameElement, HTMLIFrameElementBinding::Wrap)
generate_binding_object!(HTMLIFrameElement)
generate_cacheable_wrapper!(HTMLImageElement, HTMLImageElementBinding::Wrap)
generate_binding_object!(HTMLImageElement)
generate_cacheable_wrapper!(HTMLInputElement, HTMLInputElementBinding::Wrap)
generate_binding_object!(HTMLInputElement)
generate_cacheable_wrapper!(HTMLLIElement, HTMLLIElementBinding::Wrap)
generate_binding_object!(HTMLLIElement)
generate_cacheable_wrapper!(HTMLLinkElement, HTMLLinkElementBinding::Wrap)
generate_binding_object!(HTMLLinkElement)
generate_cacheable_wrapper!(HTMLMapElement, HTMLMapElementBinding::Wrap)
generate_binding_object!(HTMLMapElement)
generate_cacheable_wrapper!(HTMLMetaElement, HTMLMetaElementBinding::Wrap)
generate_binding_object!(HTMLMetaElement)
generate_cacheable_wrapper!(HTMLMeterElement, HTMLMeterElementBinding::Wrap)
generate_binding_object!(HTMLMeterElement)
generate_cacheable_wrapper!(HTMLModElement, HTMLModElementBinding::Wrap)
generate_binding_object!(HTMLModElement)
generate_cacheable_wrapper!(HTMLObjectElement, HTMLObjectElementBinding::Wrap)
generate_binding_object!(HTMLObjectElement)
generate_cacheable_wrapper!(HTMLOListElement, HTMLOListElementBinding::Wrap)
generate_binding_object!(HTMLOListElement)
generate_cacheable_wrapper!(HTMLOptGroupElement, HTMLOptGroupElementBinding::Wrap)
generate_binding_object!(HTMLOptGroupElement)
generate_cacheable_wrapper!(HTMLOptionElement, HTMLOptionElementBinding::Wrap)
generate_binding_object!(HTMLOptionElement)
generate_cacheable_wrapper!(HTMLOutputElement, HTMLOutputElementBinding::Wrap)
generate_binding_object!(HTMLOutputElement)
generate_cacheable_wrapper!(HTMLParagraphElement, HTMLParagraphElementBinding::Wrap)
generate_binding_object!(HTMLParagraphElement)
generate_cacheable_wrapper!(HTMLParamElement, HTMLParamElementBinding::Wrap)
generate_binding_object!(HTMLParamElement)
generate_cacheable_wrapper!(HTMLProgressElement, HTMLProgressElementBinding::Wrap)
generate_binding_object!(HTMLProgressElement)
generate_cacheable_wrapper!(HTMLQuoteElement, HTMLQuoteElementBinding::Wrap)
generate_binding_object!(HTMLQuoteElement)
generate_cacheable_wrapper!(HTMLScriptElement, HTMLScriptElementBinding::Wrap)
generate_binding_object!(HTMLScriptElement)
generate_cacheable_wrapper!(HTMLSelectElement, HTMLSelectElementBinding::Wrap)
generate_binding_object!(HTMLSelectElement)
generate_cacheable_wrapper!(HTMLSourceElement, HTMLSourceElementBinding::Wrap)
generate_binding_object!(HTMLSourceElement)
generate_cacheable_wrapper!(HTMLSpanElement, HTMLSpanElementBinding::Wrap)
generate_binding_object!(HTMLSpanElement)
generate_cacheable_wrapper!(HTMLStyleElement, HTMLStyleElementBinding::Wrap)
generate_binding_object!(HTMLStyleElement)
generate_cacheable_wrapper!(HTMLTableElement, HTMLTableElementBinding::Wrap)
generate_binding_object!(HTMLTableElement)
generate_cacheable_wrapper!(HTMLTableCaptionElement, HTMLTableCaptionElementBinding::Wrap)
generate_binding_object!(HTMLTableCaptionElement)
generate_cacheable_wrapper!(HTMLTableCellElement, HTMLTableCellElementBinding::Wrap)
generate_binding_object!(HTMLTableCellElement)
generate_cacheable_wrapper!(HTMLTableColElement, HTMLTableColElementBinding::Wrap)
generate_binding_object!(HTMLTableColElement)
generate_cacheable_wrapper!(HTMLTableRowElement, HTMLTableRowElementBinding::Wrap)
generate_binding_object!(HTMLTableRowElement)
generate_cacheable_wrapper!(HTMLTableSectionElement, HTMLTableSectionElementBinding::Wrap)
generate_binding_object!(HTMLTableSectionElement)
generate_cacheable_wrapper!(HTMLTextAreaElement, HTMLTextAreaElementBinding::Wrap)
generate_binding_object!(HTMLTextAreaElement)
generate_cacheable_wrapper!(HTMLTitleElement, HTMLTitleElementBinding::Wrap)
generate_binding_object!(HTMLTitleElement)
generate_cacheable_wrapper!(HTMLTimeElement, HTMLTimeElementBinding::Wrap)
generate_binding_object!(HTMLTimeElement)
generate_cacheable_wrapper!(HTMLUListElement, HTMLUListElementBinding::Wrap)
generate_binding_object!(HTMLUListElement)
generate_cacheable_wrapper!(HTMLUnknownElement, HTMLUnknownElementBinding::Wrap)
generate_binding_object!(HTMLUnknownElement)<|MERGE_RESOLUTION|>--- conflicted
+++ resolved
@@ -7,305 +7,7 @@
 use dom::bindings::utils::{BindingObject, WrapperCache, CacheableWrapper};
 use dom::node::ScriptView;
 
-<<<<<<< HEAD
-use std::cast;
-use std::i32;
-use std::libc;
-use std::libc::c_uint;
-use std::comm;
-use std::ptr;
-use std::ptr::null;
-use js::glue::*;
-use js::jsapi::*;
-use js::jsapi::{JSContext, JSVal, JSObject, JSBool, JSFreeOp, JSPropertySpec};
-use js::jsapi::{JSNativeWrapper, JSTracer, JSTRACE_OBJECT};
-use js::jsapi::{JSPropertyOpWrapper, JSStrictPropertyOpWrapper, JSFunctionSpec};
-use js::rust::{Compartment, jsobj};
-use js::{JS_ARGV, JSPROP_ENUMERATE, JSPROP_SHARED};
-use js::{JS_THIS_OBJECT, JSPROP_NATIVE_ACCESSORS};
-
-extern fn finalize(_fop: *JSFreeOp, obj: *JSObject) {
-    debug!("element finalize: %x!", obj as uint);
-    unsafe {
-        let node: AbstractNode<ScriptView> = unwrap(obj);
-        //XXXjdm We need separate finalizers for each specialty element type like headings
-        let _elem: @Element = cast::transmute(node.raw_object());
-    }
-}
-
-pub extern fn trace(tracer: *mut JSTracer, obj: *JSObject) {
-    let node = unsafe { unwrap(obj) };
-
-    #[fixed_stack_segment]
-    fn trace_node(tracer: *mut JSTracer, node: Option<AbstractNode<ScriptView>>, name: &str) {
-        if node.is_none() {
-            return;
-        }
-        error!("tracing %s", name);
-        let mut node = node.unwrap();
-        let cache = node.get_wrappercache();
-        let wrapper = cache.get_wrapper();
-        assert!(wrapper.is_not_null());
-        unsafe {
-            (*tracer).debugPrinter = ptr::null();
-            (*tracer).debugPrintIndex = -1;
-            do name.to_c_str().with_ref |name| {
-                (*tracer).debugPrintArg = name as *libc::c_void;
-                JS_CallTracer(cast::transmute(tracer), wrapper, JSTRACE_OBJECT as u32);
-            }
-        }
-    }
-    error!("tracing %?:", obj as uint);
-    trace_node(tracer, node.parent_node(), "parent");
-    trace_node(tracer, node.first_child(), "first child");
-    trace_node(tracer, node.last_child(), "last child");
-    trace_node(tracer, node.next_sibling(), "next sibling");
-    trace_node(tracer, node.prev_sibling(), "prev sibling");
-}
-
-#[fixed_stack_segment]
-pub fn init(compartment: @mut Compartment) {
-    let obj = utils::define_empty_prototype(~"Element", Some(~"Node"), compartment);
-    let attrs = @~[
-        JSPropertySpec {
-         name: compartment.add_name(~"tagName"),
-         tinyid: 0,
-         flags: (JSPROP_ENUMERATE | JSPROP_SHARED | JSPROP_NATIVE_ACCESSORS) as u8,
-         getter: JSPropertyOpWrapper {op: Some(getTagName), info: null()},
-         setter: JSStrictPropertyOpWrapper {op: None, info: null()}},
-        JSPropertySpec {
-         name: null(),
-         tinyid: 0,
-         flags: (JSPROP_SHARED | JSPROP_ENUMERATE | JSPROP_NATIVE_ACCESSORS) as u8,
-         getter: JSPropertyOpWrapper {op: None, info: null()},
-         setter: JSStrictPropertyOpWrapper {op: None, info: null()}}];
-    compartment.global_props.push(attrs);
-    do attrs.as_imm_buf |specs, _len| {
-        unsafe {
-            JS_DefineProperties(compartment.cx.ptr, obj.ptr, specs);
-        }
-    }
-
-    let methods = @~[JSFunctionSpec {name: compartment.add_name(~"getClientRects"),
-                                     call: JSNativeWrapper {op: Some(getClientRects), info: null()},
-                                     nargs: 0,
-                                     flags: 0,
-                                     selfHostedName: null()},
-                     JSFunctionSpec {name: compartment.add_name(~"getBoundingClientRect"),
-                                     call: JSNativeWrapper {op: Some(getBoundingClientRect), info: null()},
-                                     nargs: 0,
-                                     flags: 0,
-                                     selfHostedName: null()},
-                     JSFunctionSpec {name: compartment.add_name(~"setAttribute"),
-                                     call: JSNativeWrapper {op: Some(setAttribute), info: null()},
-                                     nargs: 0,
-                                     flags: 0,
-                                     selfHostedName: null()},
-                     JSFunctionSpec {name: null(),
-                                     call: JSNativeWrapper {op: None, info: null()},
-                                     nargs: 0,
-                                     flags: 0,
-                                     selfHostedName: null()}];
-    do methods.as_imm_buf |fns, _len| {
-        unsafe {
-            JS_DefineFunctions(compartment.cx.ptr, obj.ptr, fns);
-        }
-    }
-
-    compartment.register_class(utils::instance_jsclass(~"GenericElementInstance",
-                                                       finalize, trace));
-
-    let _ = utils::define_empty_prototype(~"HTMLElement", Some(~"Element"), compartment);
-    let _ = utils::define_empty_prototype(~"HTMLDivElement", Some(~"HTMLElement"), compartment);
-    let _ = utils::define_empty_prototype(~"HTMLScriptElement", Some(~"HTMLElement"), compartment);
-    let _ = utils::define_empty_prototype(~"HTMLHeadElement", Some(~"HTMLElement"), compartment);
-
-    let obj = utils::define_empty_prototype(~"HTMLImageElement", Some(~"HTMLElement"), compartment);
-    let attrs = @~[
-        JSPropertySpec {name: compartment.add_name(~"width"),
-         tinyid: 0,
-         flags: (JSPROP_SHARED | JSPROP_ENUMERATE | JSPROP_NATIVE_ACCESSORS) as u8,
-         getter: JSPropertyOpWrapper {op: Some(HTMLImageElement_getWidth), info: null()},
-         setter: JSStrictPropertyOpWrapper {op: Some(HTMLImageElement_setWidth), info: null()}},
-        JSPropertySpec {name: null(),
-         tinyid: 0,
-         flags: (JSPROP_SHARED | JSPROP_ENUMERATE | JSPROP_NATIVE_ACCESSORS) as u8,
-         getter: JSPropertyOpWrapper {op: None, info: null()},
-         setter: JSStrictPropertyOpWrapper {op: None, info: null()}}];
-    compartment.global_props.push(attrs);
-    do attrs.as_imm_buf |specs, _len| {
-        unsafe {
-            JS_DefineProperties(compartment.cx.ptr, obj.ptr, specs);
-        }
-    }
-}
-
-extern fn getClientRects(cx: *JSContext, _argc: c_uint, vp: *mut JSVal) -> JSBool {
-  unsafe {
-      let obj = JS_THIS_OBJECT(cx, vp);
-      let mut node = unwrap(obj);
-      let rval = do node.with_imm_element |elem| {
-          elem.GetClientRects(node)
-      };
-      let cache = node.get_wrappercache();
-      let rval = rval as @mut CacheableWrapper;
-      assert!(WrapNewBindingObject(cx, cache.get_wrapper(),
-                                   rval,
-                                   cast::transmute(vp)));
-      return 1;
-  }
-}
-
-extern fn getBoundingClientRect(cx: *JSContext, _argc: c_uint, vp: *mut JSVal) -> JSBool {
-  unsafe {
-      let obj = JS_THIS_OBJECT(cx, vp);
-      let mut node = unwrap(obj);
-      let rval = do node.with_imm_element |elem| {
-          elem.GetBoundingClientRect(node)
-      };
-      let cache = node.get_wrappercache();
-      let rval = rval as @mut CacheableWrapper;
-      assert!(WrapNewBindingObject(cx, cache.get_wrapper(),
-                                   rval,
-                                   cast::transmute(vp)));
-      return 1;
-  }
-}
-
-extern fn setAttribute(cx: *JSContext, argc: c_uint, vp: *mut JSVal) -> JSBool {
-    unsafe {
-        let obj = JS_THIS_OBJECT(cx, vp);
-        let node = unwrap(obj);
-
-        if (argc < 2) {
-            return 0; //XXXjdm throw exception
-        }
-
-        let argv = JS_ARGV(cx, cast::transmute(vp));
-
-        let arg0: DOMString;
-        let strval = jsval_to_str(cx, (*argv.offset(0)));
-        if strval.is_err() {
-            return 0;
-        }
-        arg0 = str(strval.unwrap());
-
-        let arg1: DOMString;
-        let strval = jsval_to_str(cx, (*argv.offset(1)));
-        if strval.is_err() {
-            return 0;
-        }
-        arg1 = str(strval.unwrap());
-
-        do node.as_mut_element |elem| {
-            elem.set_attr(&arg0, &arg1);
-        };
-
-        return 1;
-    }
-}
-
-extern fn HTMLImageElement_getWidth(cx: *JSContext, _argc: c_uint, vp: *mut JSVal) -> JSBool {
-    unsafe {
-        let obj = JS_THIS_OBJECT(cx, cast::transmute(vp));
-        if obj.is_null() {
-            return 0;
-        }
-
-        let node = unwrap(obj);
-        let width = match node.type_id() {
-            ElementNodeTypeId(HTMLImageElementTypeId) => {
-                let page = page_from_context(cx);
-                let (port, chan) = comm::stream();
-                // TODO(tkuehn): currently this just queries top-level page's layout. Need to handle subframes.
-                match (*page).query_layout(ContentBoxQuery(node, chan), port) {
-                    Ok(ContentBoxResponse(rect)) => rect.size.width.to_nearest_px(),
-                    Err(()) => 0
-                }
-                // TODO: if nothing is being rendered(?), return zero dimensions
-            }
-            ElementNodeTypeId(_) => fail!(~"why is this not an image element?"),
-            _ => fail!(~"why is this not an element?")
-        };
-
-        *vp = RUST_INT_TO_JSVAL(
-                (width & (i32::max_value as int)) as libc::c_int);
-        return 1;
-    }
-}
-
-extern fn HTMLImageElement_setWidth(cx: *JSContext, _argc: c_uint, vp: *mut JSVal) -> JSBool {
-    unsafe {
-        let obj = JS_THIS_OBJECT(cx, cast::transmute(vp));
-        if obj.is_null() {
-            return 0;
-        }
-
-        let node = unwrap(obj);
-        match node.type_id() {
-            ElementNodeTypeId(HTMLImageElementTypeId) => {
-                do node.as_mut_element |elem| {
-                    let arg = ptr::offset(JS_ARGV(cx, cast::transmute(vp)), 0);
-                    elem.set_attr(&str(~"width"),
-                                  &str((RUST_JSVAL_TO_INT(*arg) as int).to_str()))
-                }
-            }
-            ElementNodeTypeId(_) => fail!(~"why is this not an image element?"),
-            _ => fail!(~"why is this not an element?")
-        };
-
-        return 1;
-    }
-}
-
-extern fn getTagName(cx: *JSContext, _argc: c_uint, vp: *mut JSVal) -> JSBool {
-    unsafe {
-        let obj = JS_THIS_OBJECT(cx, cast::transmute(vp));
-        if obj.is_null() {
-            return 0;
-        }
-
-        let node = unwrap(obj);
-        do node.with_imm_element |elem| {
-            let s = str(elem.tag_name.clone());
-            *vp = domstring_to_jsval(cx, &s);            
-        }
-    }
-    return 1;
-}
-
-#[fixed_stack_segment]
-pub fn create(cx: *JSContext, node: &mut AbstractNode<ScriptView>) -> jsobj {
-    let proto = match node.type_id() {
-        ElementNodeTypeId(HTMLDivElementTypeId) => ~"HTMLDivElement",
-        ElementNodeTypeId(HTMLHeadElementTypeId) => ~"HTMLHeadElement",
-        ElementNodeTypeId(HTMLImageElementTypeId) => ~"HTMLImageElement",
-        ElementNodeTypeId(HTMLScriptElementTypeId) => ~"HTMLScriptElement",
-        ElementNodeTypeId(_) => ~"HTMLElement",
-        _ => fail!(~"element::create only handles elements")
-    };
-
-    //XXXjdm the parent should probably be the node parent instead of the global
-    //TODO error checking
-    let compartment = utils::get_compartment(cx);
-    let obj = compartment.new_object_with_proto(~"GenericElementInstance",
-                                                proto,
-                                                compartment.global_obj.ptr).unwrap();
-
-    let cache = node.get_wrappercache();
-    assert!(cache.get_wrapper().is_null());
-    cache.set_wrapper(obj.ptr);
-
-    unsafe {
-        let raw_ptr = node.raw_object() as *libc::c_void;
-        JS_SetReservedSlot(obj.ptr, DOM_OBJECT_SLOT as u32, RUST_PRIVATE_TO_JSVAL(raw_ptr));
-    }
-
-    return obj;
-}
-=======
 use js::jsapi::{JSContext, JSObject};
->>>>>>> f89cbef1
 
 pub macro_rules! generate_cacheable_wrapper(
     ($name: path, $wrap: path) => (
